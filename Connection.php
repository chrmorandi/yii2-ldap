<?php
/**
 * @link      https://github.com/chrmorandi/yii2-ldap for the canonical source repository
 * @package   yii2-ldap
 * @author    Christopher Mota <chrmorandi@gmail.com>
 * @license   MIT License - view the LICENSE file that was distributed with this source code.
 */

namespace chrmorandi\ldap;

use Yii;
use yii\base\Component;
use yii\caching\Cache;

/**
 * @property resource $resource
 * @property boolean  $bount
 * @property int      $errNo Error number of the last command
 * @property string   $lastError Error message of the last command
 *
 * @author Christopher Mota <chrmorandi@gmail.com>
 * @since 1.0
 */
class Connection extends Component
{
    /**
     * LDAP protocol string.
     * @var string
     */
    const PROTOCOL = 'ldap://';

    /**
     * LDAP port number.
     * @var string
     */
    const PORT = '389';

    /**
     * @event Event an event that is triggered after a DB connection is established
     */
    const EVENT_AFTER_OPEN = 'afterOpen';

    /**
     * @var string the LDAP base dn.
     */
    public $baseDn;

    /**
     * https://msdn.microsoft.com/en-us/library/ms677913(v=vs.85).aspx
     * @var bool the integer to instruct the LDAP connection whether or not to follow referrals.
     */
    public $followReferrals = false;

    /**
     * @var string The LDAP port to use when connecting to the domain controllers.
     */
    public $port = self::PORT;

    /**
     * @var bool Determines whether or not to use TLS with the current LDAP connection.
     */
    public $useTLS = true;

    /**
     * @var array the domain controllers to connect to.
     */
    public $dc = [];
    
    /**
     * @var string the username for establishing LDAP connection. Defaults to `null` meaning no username to use.
     */
    public $username;

    /**
     * @var string the password for establishing DB connection. Defaults to `null` meaning no password to use.
     */
    public $password;
    
    /**
     * @var int The page size for the paging operation.
     */
    public $pageSize = -1;
    
    /**
     * @var integer zero-based offset from where the records are to be returned. If not set or
     * less than 1, it means not filter values.
     */
    public $offset = -1;
    
    /**
     * @var boolean whether to enable caching.
     * Note that in order to enable query caching, a valid cache component as specified
     * by [[cache]] must be enabled and [[enableCache]] must be set true.
     * Also, only the results of the queries enclosed within [[cache()]] will be cached.
     * @see cacheDuration
     * @see cache
     */
    public $enableCache = true;
    
    /**
     * @var integer number of seconds that table metadata can remain valid in cache.
     * Use 0 to indicate that the cached data will never expire.
     * @see enableCache
     */
    public $cacheDuration = 3600;

    /**
     * @var Cache|string the cache object or the ID of the cache application component that
     * is used to cache result query.
     * @see enableCache
     */
    public $cache = 'cache';
    
    /**
     * @var string the attribute for authentication
     */    
    public $loginAttribute = "sAMAccountName";
    
    /**
     * @var bool stores the bool whether or not the current connection is bound.
     */
    protected $_bound = false;

    /**
     * @var resource|false
     */
    protected $resource;
    
    /**
     *
     * @var string 
     */
    protected $userDN;
    
    # Create AD password (Microsoft Active Directory password format)
    protected static function encodePassword($password) {
        $password = "\"" . $password . "\"";
        $adpassword = mb_convert_encoding($password, "UTF-16LE", "UTF-8");
        return $adpassword;
    }

    /**
     * Returns the current query cache information.
     * This method is used internally by [[Command]].
     * @param integer $duration the preferred caching duration. If null, it will be ignored.
     * @param \yii\caching\Dependency $dependency the preferred caching dependency. If null, it will be ignored.
     * @return array the current query cache information, or null if query cache is not enabled.
     * @internal
     */
    public function getCacheInfo($duration = 3600, $dependency = null)
    {
        if (!$this->enableCache) {
            return null;
        }

        if ($duration === 0 || $duration > 0) {
            if (is_string($this->cache) && Yii::$app) {
                $cache = Yii::$app->get($this->cache, false);
            } else {
                $cache = $this->cache;
            }
            if ($cache instanceof Cache) {
                return [$cache, $duration, $dependency];
            }
        }

        return null;
    }
    
    /**
     * Invalidates the cached data that are associated with any of the specified [[tags]] in this connection.
     * @param string|array $tags
     */
    public function clearCache($tags)
    {
        $cache = Yii::$app->get($this->cache, false);
        \yii\caching\TagDependency::invalidate($cache, $tags);
    }

    /**
     * Connects and Binds to the Domain Controller with a administrator credentials.
     * @return void
     */
    public function open($anonymous = false)
    {
        $token = 'Opening LDAP connection: ' . LdapUtils::recursive_implode($this->dc, ' or ');
        Yii::info($token, __METHOD__);
        Yii::beginProfile($token, __METHOD__);
        // Connect to the LDAP server.
        $this->connect($this->dc, $this->port);
        Yii::endProfile($token, __METHOD__);

        try {
            if ($anonymous) {
                $this->_bound = ldap_bind($this->resource);
            } else {
                $this->_bound = ldap_bind($this->resource, $this->username, $this->password);
            }
        } catch (\Exception $e) {
            throw new \Exception('Invalid credential for user manager in ldap.', 0);
        }
    }

    /**
     * Connection.
     * @param string|array $hostname
     * @param type $port
     * @return void
     */
    protected function connect($hostname = [], $port = '389')
    {
        if (is_array($hostname)) {
            $hostname = self::PROTOCOL.implode(' '.self::PROTOCOL, $hostname);
        }
        
        $this->close();
        $this->resource = ldap_connect($hostname, $port);

        // Set the LDAP options.     
        $this->setOption(LDAP_OPT_PROTOCOL_VERSION, 3);
        $this->setOption(LDAP_OPT_REFERRALS, $this->followReferrals);
        $this->setOption(LDAP_OPT_NETWORK_TIMEOUT, 2);

        if ($this->useTLS) {
            $this->startTLS();
        }

        $this->trigger(self::EVENT_AFTER_OPEN);
    }
    
    /**
     * Authenticate user
     * @param string $username
     * @param string $password
     * @return int indicate occurrence of error. 
     */
    public function auth($username, $password)
    {
        // Open connection with manager
        $this->open();
        
        # Search for user and get user DN
        $searchResult = ldap_search($this->resource, $this->baseDn, "(&(objectClass=person)($this->loginAttribute=$username))", [$this->loginAttribute]);
        $entry = $this->getFirstEntry($searchResult);
        if($entry) {
            $this->userDN = $this->getDn($entry);        
        } else {
<<<<<<< HEAD
            // User not found.
            return false;
=======
            $this->userDN = null;
>>>>>>> 0b950919
        }

        // Connect to the LDAP server.
        $this->connect($this->dc, $this->port);

<<<<<<< HEAD
        // Try to authenticate user, but ignore any PHP warnings.
        return @ldap_bind($this->resource, $this->userDn, $password);
=======
        // Authenticate user
        return ldap_bind($this->resource, $this->userDN, $password);
>>>>>>> 0b950919
    }
    
    /**
     * Change the password of the current user. This must be performed over TLS.
     * @param string $username User for change password
     * @param string $oldPassword The old password
     * @param string $newPassword The new password
     * @return bool return true if change password is success
     * @throws \Exception
     */
    public function changePasswordAsUser($username, $oldPassword, $newPassword)
    {        
        if (!$this->useTLS) {
            $message = 'TLS must be configured on your web server and enabled to change passwords.';
            throw new \Exception($message);
        }

        // Open connection with user
        if(!$this->auth($username, $oldPassword)){
            return false;
        }
        
        return $this->changePasswordAsManager($this->userDN, $newPassword);
    }
    
    /**
     * Change the password of the user as manager. This must be performed over TLS.
     * @param string $userDN User Distinguished Names (DN) for change password. Ex.: cn=admin,dc=example,dc=com
     * @param string $newPassword The new password
     * @return bool return true if change password is success
     * @throws \Exception
     */
    public function changePasswordAsManager($userDN, $newPassword)
    {        
        if (!$this->useTLS) {
            $message = 'TLS must be configured on your web server and enabled to change passwords.';
            throw new \Exception($message);
        }
        
        // Open connection with manager
        $this->open();
        
        // Replace passowrd attribute for AD
        // The AD password change procedure is modifying the attribute unicodePwd
        $modifications['unicodePwd'] = self::encodePassword($newPassword);
        return ldap_mod_replace($this->resource, $userDN, $modifications);
    }
    
    /**
     * Closes the current connection.
     *
     * @return boolean
     */
    public function close()
    {
        if (is_resource($this->resource)) {
            ldap_close($this->resource);
        }
        return true;
    }

    /**
     * Execute ldap search like.
     *
     * http://php.net/manual/en/ref.ldap.php
     *
     * @param  string $function php LDAP function
     * @param  array $params params for execute ldap function
     * @return bool|DataReader
     */
    public function executeQuery($function, $params)
    {
        $this->open();
        $results = [];
        $cookie = '';        
        $token = $function . ' - params: ' . LdapUtils::recursive_implode($params, ';');

        Yii::info($token , 'chrmorandi\ldap\Connection::query');
       
        Yii::beginProfile($token, 'chrmorandi\ldap\Connection::query');
        do {
            if($this->pageSize > 0) {
                $this->setControlPagedResult($cookie);
            }
            
            // Run the search.
            $result = call_user_func($function, $this->resource, ...$params);
            
            if($this->pageSize > 0) {
                $this->setControlPagedResultResponse($result, $cookie);
            }
            
            //Collect each resource result
            $results[] = $result;            
        } while (!is_null($cookie) && !empty($cookie));
        Yii::endProfile($token, 'chrmorandi\ldap\Connection::query');

        return new DataReader($this, $results);
    }
    
    /**
     * Returns true/false if the current connection is bound.
     * @return bool
     */
    public function getBound()
    {
        return $this->_bound;
    }
    
    /**
     * Get the current resource of connection.
     * @return resource
     */
    public function getResource()
    {
        return $this->resource;
    }
    
    /**
     * Sorts an AD search result by the specified attribute.
     * @param resource $result
     * @param string   $attribute
     * @return bool
     */
    public function sort($result, $attribute)
    {
        return ldap_sort($this->resource, $result, $attribute);
    }

    /**
     * Adds an entry to the current connection.
     * @param string $dn
     * @param array  $entry
     * @return bool
     */
    public function add($dn, array $entry)
    {
        return ldap_add($this->resource, $dn, $entry);
    }

    /**
     * Deletes an entry on the current connection.
     * @param string $dn
     * @return bool
     */
    public function delete($dn)
    {
        return ldap_delete($this->resource, $dn);
    }

    /**
     * Modify the name of an entry on the current connection.
     *
     * @param string $dn
     * @param string $newRdn
     * @param string $newParent
     * @param bool   $deleteOldRdn
     * @return bool
     */
    public function rename($dn, $newRdn, $newParent, $deleteOldRdn = false)
    {
        return ldap_rename($this->resource, $dn, $newRdn, $newParent, $deleteOldRdn);
    }

    /**
     * Batch modifies an existing entry on the current connection.
     * The types of modifications:
     *      LDAP_MODIFY_BATCH_ADD - Each value specified through values is added.
     *      LDAP_MODIFY_BATCH_REMOVE - Each value specified through values is removed. 
     *          Any value of the attribute not contained in the values array will remain untouched.
     *      LDAP_MODIFY_BATCH_REMOVE_ALL - All values are removed from the attribute named by attrib.
     *      LDAP_MODIFY_BATCH_REPLACE - All current values are replaced by new one.
     * @param string $dn
     * @param array  $values array associative with three keys: "attrib", "modtype" and "values".
     * ```php
     * [
     *     "attrib"  => "attribute",
     *     "modtype" => LDAP_MODIFY_BATCH_ADD,
     *     "values"  => ["attribute value one"],
     * ],
     * ```
     * @return mixed
     */
    public function modify($dn, array $values)
    {
        $this->clearCache(DataReader::CACHE_TAG);
        return ldap_modify_batch($this->resource, $dn, $values);
    }    
    
    /**
     * Retrieve the entries from a search result.
     * @param resource $searchResult
     * @return array|boolean
     */
    public function getEntries($searchResult)
    {
        return ldap_get_entries($this->resource, $searchResult);
    }
    
    /**
     * Retrieves the number of entries from a search result.
     * @param resource $searchResult
     * @return int
     */
    public function countEntries($searchResult)
    {
        return ldap_count_entries($this->resource, $searchResult);
    }

    /**
     * Retrieves the first entry from a search result.
     * @param resource $searchResult
     * @return resource link identifier
     */
    public function getFirstEntry($searchResult)
    {
        return ldap_first_entry($this->resource, $searchResult);
    }

    /**
     * Retrieves the next entry from a search result.
     * @param resource $entry link identifier
     * @return resource
     */
    public function getNextEntry($entry)
    {
        return ldap_next_entry($this->resource, $entry);
    }
    
    /**
     * Retrieves the ldap first entry attribute.
     * @param resource $entry
     * @return string
     */
    public function getFirstAttribute($entry)
    {
        return ldap_first_attribute($this->resource, $entry);
    }
    
    /**
     * Retrieves the ldap next entry attribute.
     * @param resource $entry
     * @return string
     */
    public function getNextAttribute($entry)
    {
        return ldap_next_attribute($this->resource, $entry);
    }

    /**
     * Retrieves the ldap entry's attributes.
     * @param resource $entry
     * @return array
     */
    public function getAttributes($entry)
    {
        return ldap_get_attributes($this->resource, $entry);
    }
    
    /**
     * Retrieves all binary values from a result entry.
     * @param resource $entry link identifier
     * @param string $attribute name of attribute
     * @return array
     */
    public function getValuesLen($entry, $attribute)
    {
        return ldap_get_values_len($this->resource, $entry, $attribute);
    }
    
    /**
     * Retrieves the DN of a result entry.
     * @param resource $entry
     * @return string
     */
    public function getDn($entry)
    {
        return ldap_get_dn($this->resource, $entry);
    }

    /**
     * Free result memory.
     * @param resource $searchResult
     * @return bool
     */
    public function freeResult($searchResult)
    {
        return ldap_free_result($searchResult);
    }

    /**
     * Sets an option on the current connection.
     * @param int   $option
     * @param mixed $value
     * @return boolean
     */
    public function setOption($option, $value)
    {
        return ldap_set_option($this->resource, $option, $value);
    }

    /**
     * Starts a connection using TLS.
     * @return bool
     */
    public function startTLS()
    {
        return ldap_start_tls($this->resource);
    }
    
    /**
     * Send LDAP pagination control.
     * @param int    $pageSize
     * @param bool   $isCritical
     * @param string $cookie
     * @return bool
     */
    public function setControlPagedResult($cookie)
    {
        return ldap_control_paged_result($this->resource, $this->pageSize, false, $cookie);
    }

    /**
     * Retrieve a paginated result response.
     * @param resource $result
     * @param string $cookie
     * @return bool
     */
    public function setControlPagedResultResponse($result, &$cookie)
    {
        return ldap_control_paged_result_response($this->resource, $result, $cookie);
    }
       
    /**
     * Retrieve the last error on the current connection.
     * @return string
     */
    public function getLastError()
    {
        return ldap_error($this->resource);
    }
    
    /**
     * Returns the number of the last error on the current connection.
     * @return int
     */
    public function getErrNo()
    {
        return ldap_errno($this->resource);
    }

    /**
     * Returns the error string of the specified error number.
     * @param int $number
     * @return string
     */
    public function err2Str($number)
    {
        return ldap_err2str($number);
    }
}<|MERGE_RESOLUTION|>--- conflicted
+++ resolved
@@ -245,24 +245,15 @@
         if($entry) {
             $this->userDN = $this->getDn($entry);        
         } else {
-<<<<<<< HEAD
             // User not found.
             return false;
-=======
-            $this->userDN = null;
->>>>>>> 0b950919
         }
 
         // Connect to the LDAP server.
         $this->connect($this->dc, $this->port);
 
-<<<<<<< HEAD
         // Try to authenticate user, but ignore any PHP warnings.
-        return @ldap_bind($this->resource, $this->userDn, $password);
-=======
-        // Authenticate user
-        return ldap_bind($this->resource, $this->userDN, $password);
->>>>>>> 0b950919
+        return @ldap_bind($this->resource, $this->userDN, $password);
     }
     
     /**
